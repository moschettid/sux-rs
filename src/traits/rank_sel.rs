--- conflicted
+++ resolved
@@ -34,15 +34,10 @@
 }
 
 pub(crate) use forward_bit_length;
+
 /// A trait for succinct data structures that expose the
-<<<<<<< HEAD
-/// numer of ones of the underlying bit vector.
-#[autoimpl(for<T: trait + ?Sized> &T, &mut T, Box<T>)]
-pub trait BitCount {
-    /// Return the number of ones in the underlying bit vector.
-    fn count(&self) -> usize;
-=======
 /// numer of ones and zeros of the underlying bit vector.
+#[autoimpl(for<T: trait + ?Sized> &T, &mut T, Box<T>)]
 pub trait BitCount: BitLength {
     /// Returns the number of ones in the underlying bit vector.
     fn count_ones(&self) -> usize;
@@ -66,7 +61,6 @@
             }
         }
     };
->>>>>>> 2ed8919c
 }
 
 pub(crate) use forward_bit_count;
@@ -109,12 +103,9 @@
 pub(crate) use forward_rank;
 
 /// Rank zeros over a bit vector.
-<<<<<<< HEAD
-#[autoimpl(for<T: trait + ?Sized> &T, &mut T, Box<T>)]
-=======
+#[autoimpl(for<T: trait + ?Sized> &T, &mut T, Box<T>)]
 ///
 /// Note that this is just an extension trait for [`Rank`].
->>>>>>> 2ed8919c
 pub trait RankZero: Rank {
     /// Returns the number of zeros preceding the specified position.
     fn rank_zero(&self, pos: usize) -> usize {
@@ -269,15 +260,9 @@
 /// Select over a bit vector, with a hint.
 ///
 /// This trait is used to implement fast selection by adding to bit vectors
-<<<<<<< HEAD
-/// indices of different kind. For example,
-/// [`SelectFixed1`](crate::rank_sel::SelectFixed1) adds hints
-/// for the positions of ones at fixed intervals.
-#[autoimpl(for<T: trait + ?Sized> &T, &mut T, Box<T>)]
-=======
 /// indices of different kind. See, for example,
 /// [`SimpleSelect`](crate::rank_sel::SimpleSelect).
->>>>>>> 2ed8919c
+#[autoimpl(for<T: trait + ?Sized> &T, &mut T, Box<T>)]
 pub trait SelectHinted {
     /// Select the one of given rank, provided the position of a preceding one
     /// and its rank.
@@ -319,16 +304,9 @@
 
 /// Select zeros over a bit vector, with a hint.
 ///
-<<<<<<< HEAD
-/// This trait is used to implement fast selection by adding to bit vectors
-/// indices of different kind. For example,
-/// [`SelectZeroFixed1`](crate::rank_sel::SelectZeroFixed1) adds hints
-/// for the positions of zeros at regular intervals.
-#[autoimpl(for<T: trait + ?Sized> &T, &mut T, Box<T>)]
-=======
 /// This trait is used to implement fast selection over zeros by adding to bit
 /// vectors indices of different kind.
->>>>>>> 2ed8919c
+#[autoimpl(for<T: trait + ?Sized> &T, &mut T, Box<T>)]
 pub trait SelectZeroHinted {
     /// Select the zero of given rank, provided the position of a preceding zero
     /// and its rank.
