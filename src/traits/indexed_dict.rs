--- conflicted
+++ resolved
@@ -12,11 +12,8 @@
 
 */
 
-<<<<<<< HEAD
 use impl_tools::autoimpl;
 
-=======
->>>>>>> 2ed8919c
 /**
 
 A dictionary of values indexed by a `usize`.
@@ -191,15 +188,11 @@
     ) -> (usize, Self::Output);
 }
 
-<<<<<<< HEAD
-impl<T: ToOwned> IndexedDict for [T]
-=======
 /*
 
 ALERT: this seems to generate a lot of ambiguity. Temporarily removed.
 
 impl<T: ToOwned, S: ?Sized + Deref<Target = [T]>> IndexedDict for S
->>>>>>> 2ed8919c
 where
     T::Owned: PartialEq<T> + PartialEq,
 {
