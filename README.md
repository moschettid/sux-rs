# `sux`

[![downloads](https://img.shields.io/crates/d/sux)](https://crates.io/crates/sux)
[![dependents](https://img.shields.io/librariesio/dependents/cargo/sux)](https://crates.io/crates/sux/reverse_dependencies)
![GitHub CI](https://github.com/vigna/sux-rs/actions/workflows/rust.yml/badge.svg)
![license](https://img.shields.io/crates/l/sux)
[![](https://tokei.rs/b1/github/vigna/sux-rs?type=Rust,Python)](https://github.com/vigna/sux-rs)
[![Latest version](https://img.shields.io/crates/v/sux.svg)](https://crates.io/crates/sux)
[![Documentation](https://docs.rs/sux/badge.svg)](https://docs.rs/sux)

A pure Rust implementation of succinct and compressed data structures.

<<<<<<< HEAD
This crate is a work in progress: part of it is a port from [Sux] and from [the
DSI Utilities]; new data structures will be added over time. Presently, we
provide:

- the [`BitFieldSlice`] trait—an alternative to [`Index`] returning values of
  fixed bit width;
- an implementation of [bit vectors] and of [vectors of bit fields of fixed
  width];
- traits for building blocks and structures like [`Rank`], [`Select`], and
  [`IndexedDict`];
- an implementation of the [Elias–Fano representation of monotone sequences];
- an implementation of lists of [strings compressed by rear-coded prefix omission];
- an implementation of [static functions].
=======
This crate is a work in progress:
part of it is a port from [Sux](https://sux.di.unimi.it/) and from [the DSI Utilities](https://dsiutils.di.unimi.it/);
new data structures will be added over time. Presently,
we provide:

- the [`BitFieldSlice`](crate::traits::bit_field_slice::BitFieldSlice) trait---an
  alternative to [`Index`](core::ops::Index) returning values of fixed bit width;
- an implementation of [bit vectors](crate::bits::BitVec) and of [vectors of bit fields of fixed with](crate::bits::BitFieldVec);
- traits for building blocks and structures like [`Rank`](crate::traits::rank_sel::Rank) ,
  [`Select`](crate::traits::rank_sel::Select), and [`IndexedDict`](crate::traits::indexed_dict::IndexedDict);
- an implementation of the [Elias--Fano representation of monotone sequences](crate::dict::elias_fano::EliasFano);
- an implementation of list of [strings compressed by rear-coded prefix omission](crate::dict::rear_coded_list::RearCodedList);
- an implementation of [static functions](crate::func::VFunc).
>>>>>>> 2ed8919c

The focus is on efficiency (in particular, there are unchecked versions of all methods) and
on flexible composability (e.g., you can fine-tune your Elias–Fano instance by choosing different
types of internal indices, and whether to index zeros or ones).

## ε-serde support

<<<<<<< HEAD
All structures in this crate are designed to work with [ε-serde]: in particular,
once you have created and serialized them, you can easily map them into memory
=======
All structures in this crate are designed to work well with [ε-serde]:
in particular, once you have created and serialized them, you can easily map them into memory
>>>>>>> 2ed8919c
or load them in memory regions with specific `mmap()` attributes.

## `MemDbg`/`MemSize` support

<<<<<<< HEAD
All structures in this crate support the [`MemDbg`] and [`MemSize`] traits from
the [`mem_dbg` crate], which provide convenient facilities for inspecting memory
usage and debugging memory-related issues. For example, this is the output of
`mem_dbg()` on a large [`EliasFano`] instance:

```text
  117_041_232 B 100.00% ⏺: sux::dict::elias_fano::EliasFano<sux::rank_sel::select_zero_fixed2::SelectZeroFixed2<sux::rank_sel::select_fixed2::SelectFixed2>>
           8 B   0.00% ├╴u: usize
           8 B   0.00% ├╴n: usize
           8 B   0.00% ├╴l: usize
  75_000_048 B  64.08% ├╴low_bits: sux::bits::bit_field_vec::BitFieldVec
  75_000_024 B  64.08% │ ├╴data: alloc::vec::Vec<usize>
           8 B   0.00% │ ├╴bit_width: usize
           8 B   0.00% │ ├╴mask: usize
           8 B   0.00% │ ╰╴len: usize
  42_041_160 B  35.92% ╰╴high_bits: sux::rank_sel::select_zero_fixed2::SelectZeroFixed2<sux::rank_sel::select_fixed2::SelectFixed2>
  35_937_608 B  30.71%   ├╴bits: sux::rank_sel::select_fixed2::SelectFixed2
  32_031_296 B  27.37%   │ ├╴bits: sux::bits::bit_vec::CountBitVec
  32_031_280 B  27.37%   │ │ ├╴data: alloc::vec::Vec<usize>
           8 B   0.00%   │ │ ├╴len: usize
           8 B   0.00%   │ │ ╰╴number_of_ones: usize
   3_906_312 B   3.34%   │ ╰╴inventory: alloc::vec::Vec<u64>
   6_103_552 B   5.21%   ╰╴inventory: alloc::vec::Vec<u64>
```

=======
All structures in this crate support the [`MemDbg`] and [`MemSize`] traits from the
[`mem_dbg`] crate, which provide convenient facilities
for inspecting memory usage and debugging memory-related issues.

>>>>>>> 2ed8919c
## Acknowledgments

This software has been partially supported by project SERICS (PE00000014) under the NRRP MUR program funded by the EU - NGEU,
and by project ANR COREGRAPHIE, grant ANR-20-CE23-0002 of the French Agence Nationale de la Recherche.

<<<<<<< HEAD
[Sux]: <https://sux.di.unimi.it/>
[the DSI Utilities]: <https://dsiutils.di.unimi.it/>
[`BitFieldSlice`]: <https://docs.rs/sux/latest/sux/traits/bit_field_slice/trait.BitFieldSlice.html>
[bit vectors]: <https://docs.rs/sux/latest/sux/bits/bit_vec/struct.BitVec.html>
[vectors of bit fields of fixed width]: <https://docs.rs/sux/latest/sux/bits/bit_field_vec/struct.BitFieldVec.html>
[`Rank`]: <https://docs.rs/sux/latest/sux/traits/rank_sel/trait.Rank.html>
[`Select`]: <https://docs.rs/sux/latest/sux/traits/rank_sel/trait.Select.html>
[`IndexedDict`]: <https://docs.rs/sux/latest/sux/traits/indexed_dict/trait.IndexedDict.html>
[Elias–Fano representation of monotone sequences]: <https://docs.rs/sux/latest/sux/dict/elias_fano/struct.EliasFano.html>
[`EliasFano`]: <https://docs.rs/sux/latest/sux/dict/elias_fano/struct.EliasFano.html>
[strings compressed by rear-coded prefix omission]: <https://docs.rs/sux/latest/sux/dict/rear_coded_list/struct.RearCodedList.html>
[static functions]: <https://docs.rs/sux/latest/sux/func/struct.VFunc.html>
[`Index`]: <https://doc.rust-lang.org/stable/core/ops/trait.Index.html>
[ε-serde]: <https://crates.io/crates/epserde>
[`MemDbg`]: <https://docs.rs/mem_dbg/latest/mem_dbg/trait.MemDbg.html>
[`MemSize`]: <https://docs.rs/mem_dbg/latest/mem_dbg/trait.MemSize.html>
[`mem_dbg` crate]: <https://crates.io/crates/mem_dbg>
=======
[ε-serde]: <https://crates.io/crates/epserde>
[`mem_dbg`]: <https://crates.io/crates/mem_dbg>
[`MemDbg`]: <https://docs.rs/mem_dbg/latest/mem_dbg/trait.MemDbg.html>
[`MemSize`]: <https://docs.rs/mem_dbg/latest/mem_dbg/trait.MemSize.html>
>>>>>>> 2ed8919c
<|MERGE_RESOLUTION|>--- conflicted
+++ resolved
@@ -10,21 +10,6 @@
 
 A pure Rust implementation of succinct and compressed data structures.
 
-<<<<<<< HEAD
-This crate is a work in progress: part of it is a port from [Sux] and from [the
-DSI Utilities]; new data structures will be added over time. Presently, we
-provide:
-
-- the [`BitFieldSlice`] trait—an alternative to [`Index`] returning values of
-  fixed bit width;
-- an implementation of [bit vectors] and of [vectors of bit fields of fixed
-  width];
-- traits for building blocks and structures like [`Rank`], [`Select`], and
-  [`IndexedDict`];
-- an implementation of the [Elias–Fano representation of monotone sequences];
-- an implementation of lists of [strings compressed by rear-coded prefix omission];
-- an implementation of [static functions].
-=======
 This crate is a work in progress:
 part of it is a port from [Sux](https://sux.di.unimi.it/) and from [the DSI Utilities](https://dsiutils.di.unimi.it/);
 new data structures will be added over time. Presently,
@@ -38,7 +23,6 @@
 - an implementation of the [Elias--Fano representation of monotone sequences](crate::dict::elias_fano::EliasFano);
 - an implementation of list of [strings compressed by rear-coded prefix omission](crate::dict::rear_coded_list::RearCodedList);
 - an implementation of [static functions](crate::func::VFunc).
->>>>>>> 2ed8919c
 
 The focus is on efficiency (in particular, there are unchecked versions of all methods) and
 on flexible composability (e.g., you can fine-tune your Elias–Fano instance by choosing different
@@ -46,18 +30,12 @@
 
 ## ε-serde support
 
-<<<<<<< HEAD
-All structures in this crate are designed to work with [ε-serde]: in particular,
-once you have created and serialized them, you can easily map them into memory
-=======
 All structures in this crate are designed to work well with [ε-serde]:
 in particular, once you have created and serialized them, you can easily map them into memory
->>>>>>> 2ed8919c
 or load them in memory regions with specific `mmap()` attributes.
 
 ## `MemDbg`/`MemSize` support
 
-<<<<<<< HEAD
 All structures in this crate support the [`MemDbg`] and [`MemSize`] traits from
 the [`mem_dbg` crate], which provide convenient facilities for inspecting memory
 usage and debugging memory-related issues. For example, this is the output of
@@ -83,18 +61,11 @@
    6_103_552 B   5.21%   ╰╴inventory: alloc::vec::Vec<u64>
 ```
 
-=======
-All structures in this crate support the [`MemDbg`] and [`MemSize`] traits from the
-[`mem_dbg`] crate, which provide convenient facilities
-for inspecting memory usage and debugging memory-related issues.
-
->>>>>>> 2ed8919c
 ## Acknowledgments
 
 This software has been partially supported by project SERICS (PE00000014) under the NRRP MUR program funded by the EU - NGEU,
 and by project ANR COREGRAPHIE, grant ANR-20-CE23-0002 of the French Agence Nationale de la Recherche.
 
-<<<<<<< HEAD
 [Sux]: <https://sux.di.unimi.it/>
 [the DSI Utilities]: <https://dsiutils.di.unimi.it/>
 [`BitFieldSlice`]: <https://docs.rs/sux/latest/sux/traits/bit_field_slice/trait.BitFieldSlice.html>
@@ -111,10 +82,4 @@
 [ε-serde]: <https://crates.io/crates/epserde>
 [`MemDbg`]: <https://docs.rs/mem_dbg/latest/mem_dbg/trait.MemDbg.html>
 [`MemSize`]: <https://docs.rs/mem_dbg/latest/mem_dbg/trait.MemSize.html>
-[`mem_dbg` crate]: <https://crates.io/crates/mem_dbg>
-=======
-[ε-serde]: <https://crates.io/crates/epserde>
-[`mem_dbg`]: <https://crates.io/crates/mem_dbg>
-[`MemDbg`]: <https://docs.rs/mem_dbg/latest/mem_dbg/trait.MemDbg.html>
-[`MemSize`]: <https://docs.rs/mem_dbg/latest/mem_dbg/trait.MemSize.html>
->>>>>>> 2ed8919c
+[`mem_dbg` crate]: <https://crates.io/crates/mem_dbg>