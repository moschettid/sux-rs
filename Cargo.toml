[package]
name = "sux"
authors = ["Tommaso Fontana <tommaso.fontana.96@gmail.com>", "Sebastiano Vigna <sebastiano.vigna@unimi.it>"]
description = "A pure Rust implementation of succinct and compressed data structures"
version = "0.4.0"
edition = "2021"
repository = "https://github.com/vigna/sux-rs/"
license = "Apache-2.0 OR LGPL-2.1-or-later"
readme = "README.md"
categories = ["compression", "data-structures"]
keywords = ["succinct", "rank", "select"]

[dependencies]
anyhow = "1.0.79"
bitflags = "2.4.2"
bytemuck = "1.14.0"
common_traits = "0.11.0"
libc = "0.2.147"
log = "0.4.20"
num_cpus = "1.16.0"
num-traits = "0.2.15"
dsi-progress-logger = "0.2.2"
rand = {version="0.8.5", features=["small_rng"]}
tempfile = "3.9.0"
lender = "0.2.9"
mmap-rs = "0.6.1"
stable_deref_trait = "1.2.0"
yoke = "0.7.1"
epserde = "0.6.1"
bitvec = "1.0.1"
zstd = { version = "0.13.1" }
xxh3 = "0.1.1"
arbitrary-chunks = "0.4.1"
derive_setters = "0.1.6"
flate2 = "1.0.28"
derivative = "2.2.0"
rdst = "0.20.12"
mem_dbg = "0.2.2"
rayon = {version = "1.8.1", optional=true}
core_affinity = "0.8.1"
env_logger = {version = "0.11.0"}
ambassador = "0.4.0"
impl-tools = "0.10.0"

# Fuzz
arbitrary = { version = "1.3.2", features = ["derive"], optional=true }

# Cli
clap = { version = "4.4.18", features = ["derive"], optional=true }

[dev-dependencies]
maligned = "0.2.1"
rdst = "0.20.11"
static_assertions = "1.1.0"
forward-traits = "3.1.0"
criterion = { version = "0.5.1", features = ["html_reports"] }

[features]
default = ["rayon"]
cli = ["dep:clap"] # Build the binary utils
fuzz = ["dep:arbitrary"]
<<<<<<< HEAD
slow = [] # Run slow tests (use --release)
time_log = [] # Useful for benchmarking
=======
slow_tests = [] # Run slow tests (use --release)
>>>>>>> 53e9f1e6

[profile.release]
opt-level = 3             # like --release
lto = "fat"               # Full LTO
overflow-checks = false   # Disable integer overflow checks.
debug = true              # Include debug info.
debug-assertions = false  # Enables debug assertions.
codegen-units = 1         # slower compile times, but maybe better perf

[lib]
bench = false

[[bin]]
name = "rcl"
required-features = ["cli"]

[[bin]]
name = "mem_usage"
required-features = ["cli"]

#[[bin]]
#name = "bench_like_cpp"
#required-features = ["cli"]

[[bench]]
name = "sux"
harness = false
required-features = ["cli"]

[[example]]
name = "bench_bit_field_vec"
required-features = ["cli"]

[[example]]
name = "bench_rank9"
required-features = ["cli"]

[[example]]
name = "bench_elias_fano"
required-features = ["cli"]

[[example]]
name = "bench_rear_coded_list"
required-features = ["cli"]<|MERGE_RESOLUTION|>--- conflicted
+++ resolved
@@ -59,12 +59,8 @@
 default = ["rayon"]
 cli = ["dep:clap"] # Build the binary utils
 fuzz = ["dep:arbitrary"]
-<<<<<<< HEAD
-slow = [] # Run slow tests (use --release)
+slow_tests = [] # Run slow tests (use --release)
 time_log = [] # Useful for benchmarking
-=======
-slow_tests = [] # Run slow tests (use --release)
->>>>>>> 53e9f1e6
 
 [profile.release]
 opt-level = 3             # like --release
