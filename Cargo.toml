--- conflicted
+++ resolved
@@ -44,15 +44,12 @@
 impl-tools = "0.10.0"
 
 [dev-dependencies]
-<<<<<<< HEAD
 criterion = { version = "0.4", features = ["html_reports"] }
+maligned = "0.2.1"
 
 [[bench]]
 name = "bench_modulo2system"
 harness = false
-=======
-maligned = "0.2.1"
->>>>>>> 2b1bcb0f
 
 [features]
 default = ["rayon", "cli"]
